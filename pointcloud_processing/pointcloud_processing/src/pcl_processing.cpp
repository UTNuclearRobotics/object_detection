#include <ros/ros.h>
#include <geometry_msgs/Point.h>
#include <geometry_msgs/PointStamped.h>
#include <geometry_msgs/PoseStamped.h>
#include <geometry_msgs/Pose.h>
#include <geometry_msgs/PoseArray.h>
#include <geometry_msgs/Vector3.h>
#include <geometry_msgs/Vector3Stamped.h>
#include <geometry_msgs/TransformStamped.h>
#include <visualization_msgs/Marker.h>
#include <pointcloud_processing_msgs/ObjectInfo.h>
#include <pointcloud_processing_msgs/ObjectInfoArray.h>
#include <tf/transform_broadcaster.h>
#include <tf/transform_listener.h>
#include <tf2_geometry_msgs/tf2_geometry_msgs.h>
#include <tf2_ros/transform_listener.h>
#include <tf2_ros/static_transform_broadcaster.h>
#include <math.h> 

// Approximate time policy
#include <message_filters/subscriber.h>
#include <message_filters/synchronizer.h>
#include <message_filters/sync_policies/approximate_time.h>
using namespace message_filters;

// Darknet detection
#include <darknet_ros_msgs/BoundingBoxes.h>

// PCL specific includes
#include <sensor_msgs/PointCloud2.h>
#include <pcl_conversions/pcl_conversions.h>
#include <pcl/point_cloud.h>
#include <pcl/point_types.h>
#include <pcl/filters/voxel_grid.h>
#include <pcl/filters/extract_indices.h>
#include <pcl/filters/passthrough.h>
#include <pcl/filters/statistical_outlier_removal.h>
#include <pcl/ModelCoefficients.h>
#include <pcl/sample_consensus/model_types.h>
#include <pcl/sample_consensus/method_types.h>
#include <pcl/segmentation/sac_segmentation.h>
#include <pcl/common/centroid.h>

const int QUEUE_SIZE = 10;
std::string DARKNET_TOPIC;
std::string PCL_TOPIC;
std::string TARGET_FRAME;
bool VISUAL;
bool PCL_VISUAL;

// Initialize publishers
ros::Publisher pub_bottle;
ros::Publisher pub_bottle_centroid;
ros::Publisher pub_bottle_poses;
ros::Publisher pub_bottle_point;
ros::Publisher pub_cup_point;
ros::Publisher pub_cup;
ros::Publisher pub_cup_centroid;
ros::Publisher pub_cup_poses;
ros::Publisher pub_bottle_list;
ros::Publisher pub_ObjectInfos;



// Initialize transform listener
tf::TransformListener* lst;
tf2_ros::Buffer* pbuffer;
tf2_ros::StaticTransformBroadcaster* broad_caster;
  //static tf2_ros::StaticTransformBroadcaster static_broadcaster;

// Set fixed reference frame
<<<<<<< HEAD
std::string fixed_frame = "odom";
=======
//std::string fixed_frame = "map";
>>>>>>> c6418f7e

//map
std::map<std::string, pointcloud_processing_msgs::ObjectInfo> labels_to_obj;
std::vector<std::string> target_string;
std::map<std::string, std::deque<float>> depth_buffer;
bool is_occluder = false;
bool is_bottle = false;
bool is_cup= false;
bool received_first_message =false;
std::string occ_label = "unknown";

//If _name is in target_strings, return true
bool Is_target(std::string _name)
{
    bool Is_target = false;
    for(size_t i(0);i< target_string.size();i++)
    {
        if(target_string[i]==_name)
        {
            return true;
        }
    }
    return false;
}

void 
cloud_cb (const sensor_msgs::PointCloud2ConstPtr& input_cloud, const darknet_ros_msgs::BoundingBoxesConstPtr& input_detection)
{

  //ROS_INFO("cloud callback");
  tf2_ros::Buffer tf_buffer;
  tf2_ros::TransformListener tf2_listener(tf_buffer);
  received_first_message = true;
  //Initialize boolean variables
  is_bottle=is_cup = false;

  // Initialize containers for clouds
  pcl::PointCloud<pcl::PointXYZRGB>::Ptr cloud                  (new pcl::PointCloud<pcl::PointXYZRGB>);
  pcl::PointCloud<pcl::PointXYZRGB>::Ptr cloud_bottle           (new pcl::PointCloud<pcl::PointXYZRGB>);
  pcl::PointCloud<pcl::PointXYZRGB>::Ptr cloud_cup              (new pcl::PointCloud<pcl::PointXYZRGB>);

  // Initialize container for object poses
  geometry_msgs::PoseArray bottle_poses,cup_poses;
  bottle_poses.header.stamp = cup_poses.header.stamp = ros::Time::now();
  bottle_poses.header.frame_id = cup_poses.header.frame_id = input_cloud->header.frame_id;

  // Initialize container for centroids' markers
  visualization_msgs::Marker centroid_bottle_list, centroid_cup_list ;

  centroid_bottle_list.header.frame_id = centroid_cup_list.header.frame_id = input_cloud->header.frame_id;
  centroid_bottle_list.type = centroid_cup_list.type = 7;
  centroid_bottle_list.color.a = centroid_cup_list.color.a = 1.0;
  centroid_bottle_list.color.r = centroid_cup_list.color.r = 1.0;
  centroid_bottle_list.action = centroid_cup_list.action = 0;

  centroid_bottle_list.scale.x = centroid_cup_list.scale.x = 0.05;
  centroid_bottle_list.scale.y = centroid_cup_list.scale.y = 0.05;
  centroid_bottle_list.scale.z = centroid_cup_list.scale.z = 0.05;

  pointcloud_processing_msgs::ObjectInfoArray objectsarray;

  // Initialize container for auxiliary clouds
  pcl::PointCloud<pcl::PointXYZRGB>::Ptr cloud_filtered_roi            (new pcl::PointCloud<pcl::PointXYZRGB>);
  pcl::PointCloud<pcl::PointXYZRGB>::Ptr cloud_filtered_voxelgrid      (new pcl::PointCloud<pcl::PointXYZRGB>);
  pcl::PointCloud<pcl::PointXYZRGB>::Ptr cloud_filtered_sor            (new pcl::PointCloud<pcl::PointXYZRGB>);
  pcl::PointCloud<pcl::PointXYZRGB>::Ptr cloud_filtered_xyz            (new pcl::PointCloud<pcl::PointXYZRGB>);
  pcl::PointCloud<pcl::PointXYZRGB>::Ptr cloud_filtered_inplane        (new pcl::PointCloud<pcl::PointXYZRGB>);
  pcl::PointCloud<pcl::PointXYZRGB>::Ptr cloud_filtered_outplane       (new pcl::PointCloud<pcl::PointXYZRGB>);

  // Convert sensor_msgs::PointCloud2 to pcl::PointCloud
  pcl::fromROSMsg( *input_cloud, *cloud);

  // Get cloud width and height
<<<<<<< HEAD
  int width = input_cloud->width;
  int height = input_cloud->height;
    ROS_INFO("input_cloud width: %d, height: %d", width, height);
    int pcl_size = width*height;
=======
  //int width = input_cloud->width;
  //int height = input_cloud->height;
  int width = cloud->width;
  int height = cloud->height;
  if(width==1 ||height==1)
  {
      width = 2048;
      height = 1536;
  
  }
  ROS_INFO("input_cloud width: %d, height: %d", width, height);
  
>>>>>>> c6418f7e

  // Number of objects detected
  int num_boxes = input_detection->bounding_boxes.size();

  // For each object detected
  for(int i(0); i<num_boxes; i++){
    
    // Unwrap darknet detection
    //ros::Time secs =ros::Time::now();
    std::string object_name = input_detection->bounding_boxes[i].Class;
    int xmin                = input_detection->bounding_boxes[i].xmin;
    int xmax                = input_detection->bounding_boxes[i].xmax;
    int ymin                = input_detection->bounding_boxes[i].ymin;
    int ymax                = input_detection->bounding_boxes[i].ymax;
    float probability = input_detection->bounding_boxes[i].probability;
<<<<<<< HEAD
    if(probability<0.6)
        return;
    ROS_INFO("object_name: %s, xmin: %d, xmax: %d, ymin: %d, ymax: %d", object_name.c_str(), xmin, xmax, ymin, ymax );
    object_name="bottle";
=======
    //ROS_INFO("object_name: %s, xmin: %d, xmax: %d, ymin: %d, ymax: %d, probability: %.2lf", object_name.c_str(), xmin, xmax, ymin, ymax, probability );
    if(probability<0.75)
        continue;
    else
        ROS_INFO("object_name: %s, xmin: %d, xmax: %d, ymin: %d, ymax: %d, probability: %.2lf", object_name.c_str(), xmin, xmax, ymin, ymax, probability );
>>>>>>> c6418f7e

    // -------------------ROI extraction------------------------------
    // Initialize container for inliers of the ROI
    pcl::PointIndices::Ptr inliers_roi (new pcl::PointIndices());

    // Get inliers
    std::vector<int> indices;
    for (int column(xmin); column<=xmax; column++){
      for (int row(ymin); row<=ymax; row++){
        // Pixel coordinates to pointcloud index
<<<<<<< HEAD
        //int idxx= row*width+column;
        int idxx= row*width+column;
        std::cout<<"idxx"<<idxx<<std::endl;
        if(pcl_size>idxx)
            indices.push_back(idxx);
=======
        //int idx = row*width+column;
        int idx = row*width+column;
        //ROS_INFO("idx pcl: %d",idx );
        if(idx < width*height)
            indices.push_back(row*width+column);
>>>>>>> c6418f7e
      }
    }
    ROS_INFO("indices.size() = %d", indices.size());

    inliers_roi->indices = indices;
    // Create the filtering ROI object
    pcl::ExtractIndices<pcl::PointXYZRGB> extract_roi;
    // Extract the inliers  of the ROI
    extract_roi.setInputCloud (cloud);
    extract_roi.setIndices (inliers_roi);
    extract_roi.setNegative (false);
    extract_roi.filter (*cloud_filtered_roi);
<<<<<<< HEAD
    ROS_INFO("here-1.1");
    //extract_roi.filter (*cloud);
    //ROS_INFO("here-1.2");
=======
>>>>>>> c6418f7e
    
    // ----------------------VoxelGrid----------------------------------
    // Perform the downsampling
    pcl::VoxelGrid<pcl::PointXYZRGB> sor_voxelgrid;
    sor_voxelgrid.setInputCloud (cloud_filtered_roi);
    sor_voxelgrid.setLeafSize (0.05, 0.05, 0.05); //size of the grid
    sor_voxelgrid.filter (*cloud_filtered_voxelgrid);
    ROS_INFO("here-1.2");


   // ---------------------StatisticalOutlierRemoval--------------------
   // Create the 
    pcl::StatisticalOutlierRemoval<pcl::PointXYZRGB> sor_noise;
   // Remove noise
   //sor_noise.setInputCloud (cloud_filtered_roi);
   sor_noise.setInputCloud (cloud_filtered_voxelgrid);
   sor_noise.setMeanK (50);
   sor_noise.setStddevMulThresh (1.0);
   sor_noise.filter (*cloud_filtered_sor);



   /*
  pcl::ModelCoefficients::Ptr coefficients (new pcl::ModelCoefficients ());
  pcl::PointIndices::Ptr inliers_plane (new pcl::PointIndices ());
  pcl::SACSegmentation<pcl::PointXYZRGB> seg;
  seg.setOptimizeCoefficients (true);
  seg.setModelType (pcl::SACMODEL_PLANE);
  seg.setMethodType (pcl::SAC_RANSAC);
  seg.setDistanceThreshold (0.05);
  seg.setInputCloud (cloud_filtered_sor);
  seg.segment (*inliers_plane, *coefficients);
  // Create the filtering object
  pcl::ExtractIndices<pcl::PointXYZRGB> extract_plane;

  // Extract the inliers
  extract_plane.setInputCloud (cloud_filtered_sor);
  extract_plane.setIndices (inliers_plane);
  extract_plane.setNegative (false);
  extract_plane.filter (*cloud_filtered_inplane);
    
  // Extract the outliers
  //extract_plane.setNegative (true);
  //extract_plane.filter (*cloud_filtered_outplane);
  */

   pcl::IndicesPtr indices_xyz(new std::vector <int>);
   pcl::PassThrough<pcl::PointXYZRGB> pass;
   pass.setInputCloud(cloud_filtered_sor);
   //pass.setInputCloud(cloud_filtered_inplane);
   pass.setFilterFieldName("z");
   pass.setFilterLimits(0.0,2.5);
   pass.filter(*indices_xyz);

   //pcl::ExtractIndices<pcl::PointXYZRGB> extract_roi2;
    // Extract the inliers  of the ROI
    //extract_roi2.setInputCloud (cloud_filtered_sor);
    //extract_roi2.setIndices (indices_xyz);
    //extract_roi2.setNegative (false);
    //extract_roi2.filter (*cloud_filtered_sor);
  
<<<<<<< HEAD

  //ROS_INFO("here-2");
=======
>>>>>>> c6418f7e
   //remove NaN points from the cloud
   pcl::PointCloud<pcl::PointXYZRGB>::Ptr nanfiltered_cloud (new pcl::PointCloud<pcl::PointXYZRGB>);
   std::vector<int> rindices;
   //pcl::removeNaNFromPointCloud(*cloud_filtered_sor,*nanfiltered_cloud, rindices);
   pcl::removeNaNFromPointCloud(*cloud_filtered_sor,*nanfiltered_cloud, rindices);

   /*

   pcl::octree::OctreePointCloudSearch<pcl::PointXYZRGB> octree(0.2f);
   octree.setInputCloud(cloud_filtered_sor);
   octree.addPointsFromInputCloud();

   pcl::PointXYZ closest;
   closest.x = 0;
   closest.y = 0;
   closest.z = 0;

   std::vector<int> pointIdxNKNSearch;
   std::vector<float> pointNKNSquaredDistance;

   if (octree.nearestKSearch(closest, 1, pointIdxNKNSearch, pointNKNSquaredDistance) <= 0)
   {
       std::cout << "No point detected" << std::endl;
       return;
   }

   // Generate voxel for creating object detection
   //
    pcl::PointCloud<pcl::PointXYZ>::Ptr obstacle_cloud(new pcl::PointCloud<pcl::PointXYZ>);
    std::vector<int> pointIdxVec;
   
    if (octree.voxelSearch(cloud_filtered_sor->points[pointIdxNKNSearch[0]], pointIdxVec) > 0)
    {
        for (std::size_t i = 0; i < pointIdxVec.size(); ++i)
        {
            obstacle_cloud->points.push_back(cloud_filtered_sor->points[pointIdxVec[i]]);
        }
    }
   
    if (obstacle_cloud->points.size() == 0)
    {
        std::cout << "The closest point has not been recorded to any obstacle voxel point" <<
            std::endl;
        return;
    }

    
    for(int j(0);j<obstacle_cloud->points.size(); j++)
    {
        ROS_INFO("x: %.2lf, y: %.2lf, z: %.2lf ", obstacle_cloud->points[j].x,
                obstacle_cloud->points[j].y, obstacle_cloud->points[j].z);
    
    }


    */
   


  // ----------------------Compute centroid-----------------------------
  Eigen::Vector4f centroid_out;
  pcl::compute3DCentroid(*cloud_filtered_sor,centroid_out); 

  geometry_msgs::PointStamped centroid_rel;
  geometry_msgs::PointStamped centroid_abs;
  centroid_abs.header.frame_id=TARGET_FRAME;
  centroid_rel.header.frame_id = input_cloud->header.frame_id;
  //ROS_INFO("cloud frame id: %s", input_cloud->header.frame_id.c_str());
  centroid_abs.header.stamp = ros::Time(0);
  centroid_rel.header.stamp = ros::Time(0);

  centroid_rel.point.x = centroid_out[0];
  centroid_rel.point.y = centroid_out[1];
  centroid_rel.point.z = centroid_out[2];
<<<<<<< HEAD
  ROS_INFO("rel-x: %.2lf, y: %.2lf, z: %.2lf",centroid_out[0], centroid_out[1],centroid_out[2]);
=======
  //ROS_INFO(")
>>>>>>> c6418f7e

  
  lst->waitForTransform(input_cloud->header.frame_id, TARGET_FRAME, ros::Time(0), ros::Duration(2.0));
  try{lst->transformPoint(TARGET_FRAME,centroid_rel, centroid_abs);}
  catch (tf::TransformException& ex) {
      ROS_INFO("transform error #1") ;
  }

  // ---------------Create detected object reference frame-------------
  geometry_msgs::PoseStamped object_pose;

  object_pose.header.stamp= input_cloud->header.stamp;
  object_pose.header.frame_id = input_cloud->header.frame_id;
  object_pose.pose.position.x = centroid_rel.point.x;
  object_pose.pose.position.y = centroid_rel.point.y;
  object_pose.pose.position.z = centroid_rel.point.z;

  geometry_msgs::TransformStamped object_transform;
  object_transform.header.stamp= input_cloud->header.stamp;
  object_transform.header.frame_id = TARGET_FRAME;
  object_transform.child_frame_id = "target_frame";
  object_transform.transform.translation.x = centroid_abs.point.x;
  object_transform.transform.translation.y = centroid_abs.point.y;
  object_transform.transform.translation.z = centroid_abs.point.z;
  object_transform.transform.rotation.x = 0.0;
  object_transform.transform.rotation.y = 0.0;
  object_transform.transform.rotation.z = 0.0;
  object_transform.transform.rotation.w = 1.0;
  broad_caster->sendTransform(object_transform);
  //object_transform.pose.position.x = centroid_abs.point.x;
  //object_transform.pose.position.y = centroid_abs.point.y;
  //object_transform.pose.position.z = centroid_abs.point.z;




  pointcloud_processing_msgs::ObjectInfo cur_obj;
  cur_obj.x = xmin;
  cur_obj.y = ymin;
  cur_obj.width = xmax-xmin;
  cur_obj.height = ymax-ymin;
  cur_obj.label = object_name;
  cur_obj.last_time = ros::Time::now();
  //cur_obj.average_depth=avg_depth;
  cur_obj.average_depth=0;
  cur_obj.no_observation=false;
  cur_obj.center = centroid_abs.point;
  cur_obj.depth_change = false;
  cur_obj.occ_objects = false;
  if(Is_target(object_name))
      cur_obj.is_target=true;
  else
      cur_obj.is_target=false;
      
  // ---------------Store resultant cloud and centroid------------------
  if (object_name == "bottle"){
<<<<<<< HEAD
     //pub_bottle_point.publish(centroid_rel);
     ROS_INFO("bottle");
=======
>>>>>>> c6418f7e
    *cloud_bottle += *cloud_filtered_sor;
    centroid_bottle_list.points.push_back(centroid_rel.point);
    bottle_poses.poses.push_back(object_pose.pose);
    is_bottle = true;
  }
  else if (object_name == "cup"){
    *cloud_cup += *cloud_filtered_sor;
    centroid_cup_list.points.push_back(centroid_rel.point);
    cup_poses.poses.push_back(object_pose.pose);
    is_cup = true;
  }
  else{

      ROS_INFO("non-target object %s is detectedd", object_name.c_str());
  }

    // Else if the label exist, check the position
    auto it = labels_to_obj.find(object_name);
    if (it == labels_to_obj.end()) {
        labels_to_obj.insert({object_name, cur_obj});
    }
    else
    {
        //update new information
        it->second= cur_obj;
    }


  objectsarray.objectinfos.push_back(cur_obj);
  }

  //publish data
  pub_ObjectInfos.publish(objectsarray);

  ///// pcl publisher ////
  // Create a container for the result data.
  if(PCL_VISUAL)
  {
      sensor_msgs::PointCloud2 output_bottle;
      //sensor_msgs::PointCloud2 output_cup;

      //Convert pcl::PointCloud to sensor_msgs::PointCloud2
      pcl::toROSMsg(*cloud_bottle,output_bottle);
      //pcl::toROSMsg(*cloud_cup,output_cup);

      //Set output frame as the input frame
      output_bottle.header.frame_id   = input_cloud->header.frame_id;
      //output_cup.header.frame_id      = input_cloud->header.frame_id;

      // Publish the data.
      pub_bottle.publish (output_bottle);
      //pub_cup.publish (output_cup);
  }
  ///// pcl publisher /////

  // Publish markers
  pub_bottle_centroid.publish (centroid_bottle_list);
  pub_cup_centroid.publish (centroid_cup_list);

  // Publish poses
  pub_bottle_poses.publish(bottle_poses);
  pub_cup_poses.publish(cup_poses);


  ROS_INFO("Pointcloud processed");
}


int
main (int argc, char** argv)
{
  // Initialize ROS
  ros::init (argc, argv, "pointcloud_processing");
  ros::NodeHandle nh;

  nh.param("DARKNET_TOPIC", DARKNET_TOPIC, {"/darknet_ros/bounding_boxes"});
  nh.param("PCL_TOPIC", PCL_TOPIC, {"/points2"});
  nh.param("TARGET_FRAME", TARGET_FRAME, {"map"});
  nh.param("VISUAL", VISUAL, {true});
  nh.param("PCL_VISUAL", PCL_VISUAL, {true});

  target_string.push_back("bottle");
  target_string.push_back("cup");

  std::deque<float> depthvector;
  depth_buffer.insert({"bottle", depthvector});
  depth_buffer.insert({"cup", depthvector});

  // Initialize subscribers to darknet detection and pointcloud
  //message_filters::Subscriber<sensor_msgs::PointCloud2> sub_cloud(nh, "/hsrb/head_rgbd_sensor/depth_registered/rectified_points", 1);
  //message_filters::Subscriber<darknet_ros_msgs::BoundingBoxes> sub_box(nh, "/darknet_ros/bounding_boxes", 1);
<<<<<<< HEAD
  message_filters::Subscriber<darknet_ros_msgs::BoundingBoxes> sub_box(nh, "/retina_ros/bounding_boxes", 1);
  //message_filters::Subscriber<sensor_msgs::PointCloud2> sub_cloud(nh, "/lidar_points", 1);
  message_filters::Subscriber<sensor_msgs::PointCloud2> sub_cloud(nh, "/pointcloud_transformer/output_pcl2", 1);
=======
  //message_filters::Subscriber<sensor_msgs::PointCloud2> sub_cloud(nh, "/points2", 1);
  message_filters::Subscriber<darknet_ros_msgs::BoundingBoxes> sub_box(nh, DARKNET_TOPIC, 1);
  message_filters::Subscriber<sensor_msgs::PointCloud2> sub_cloud(nh, PCL_TOPIC, 1);
>>>>>>> c6418f7e

  // Initialize transform listener
  tf::TransformListener listener(ros::Duration(10));
  lst = &listener;
  tf2_ros::Buffer tf_buffer(ros::Duration(100));
  pbuffer = &tf_buffer;

  static tf2_ros::StaticTransformBroadcaster static_broadcaster;
  broad_caster = &static_broadcaster;

  // Synchronize darknet detection with pointcloud
  typedef sync_policies::ApproximateTime<sensor_msgs::PointCloud2, darknet_ros_msgs::BoundingBoxes> MySyncPolicy;
  // ApproximateTime takes a queue size as its constructor argument, hence MySyncPolicy(10)
<<<<<<< HEAD
  Synchronizer<MySyncPolicy> sync(MySyncPolicy(150), sub_cloud, sub_box);
=======
  Synchronizer<MySyncPolicy> sync(MySyncPolicy(100), sub_cloud, sub_box);
>>>>>>> c6418f7e
  sync.registerCallback(boost::bind(&cloud_cb, _1, _2));

  // Create a ROS publisher for the output point cloud
  pub_bottle = nh.advertise<sensor_msgs::PointCloud2> ("pcl_bottle", 1);
  pub_cup = nh.advertise<sensor_msgs::PointCloud2> ("pcl_cup", 1);

  // Create a ROS publisher for the output point cloud centroid markers
  pub_bottle_centroid = nh.advertise<visualization_msgs::Marker> ("bottle_centroids", 1);
  pub_cup_centroid = nh.advertise<visualization_msgs::Marker> ("cup_centroids", 1);

  //Create a ROS publisher for the detected  points
  pub_bottle_point= nh.advertise<geometry_msgs::PointStamped> ("/bottle_center", 1);
  pub_cup_point= nh.advertise<geometry_msgs::PointStamped> ("/cup_center", 1);

  // Create a ROS publisher for the detected poses
  pub_bottle_poses = nh.advertise<geometry_msgs::PoseArray> ("/bottle_poses", 1);
  pub_cup_poses = nh.advertise<geometry_msgs::PoseArray> ("/cup_poses", 1);

  // Create a ROS publisher for bottle position
  //pub_bottle_list = nh.advertise<pointcloud_processing_msgs::handle_position> ("detected_bottle", 1);
  pub_ObjectInfos = nh.advertise<pointcloud_processing_msgs::ObjectInfoArray> ("ObjectInfos", 1);

  ROS_INFO("Started. Waiting for inputs.");
    while (ros::ok() && !received_first_message) {
        ROS_WARN_THROTTLE(2, "Waiting for image, depth and detections messages...");
        ros::spinOnce();
    }





  // Spin
  ros::spin ();
}<|MERGE_RESOLUTION|>--- conflicted
+++ resolved
@@ -69,11 +69,8 @@
   //static tf2_ros::StaticTransformBroadcaster static_broadcaster;
 
 // Set fixed reference frame
-<<<<<<< HEAD
 std::string fixed_frame = "odom";
-=======
 //std::string fixed_frame = "map";
->>>>>>> c6418f7e
 
 //map
 std::map<std::string, pointcloud_processing_msgs::ObjectInfo> labels_to_obj;
@@ -147,16 +144,14 @@
   pcl::fromROSMsg( *input_cloud, *cloud);
 
   // Get cloud width and height
-<<<<<<< HEAD
-  int width = input_cloud->width;
-  int height = input_cloud->height;
-    ROS_INFO("input_cloud width: %d, height: %d", width, height);
-    int pcl_size = width*height;
-=======
+  //int width = input_cloud->width;
+  //int height = input_cloud->height;
+    //ROS_INFO("input_cloud width: %d, height: %d", width, height);
   //int width = input_cloud->width;
   //int height = input_cloud->height;
   int width = cloud->width;
   int height = cloud->height;
+  int pcl_size = width*height;
   if(width==1 ||height==1)
   {
       width = 2048;
@@ -165,7 +160,6 @@
   }
   ROS_INFO("input_cloud width: %d, height: %d", width, height);
   
->>>>>>> c6418f7e
 
   // Number of objects detected
   int num_boxes = input_detection->bounding_boxes.size();
@@ -181,18 +175,15 @@
     int ymin                = input_detection->bounding_boxes[i].ymin;
     int ymax                = input_detection->bounding_boxes[i].ymax;
     float probability = input_detection->bounding_boxes[i].probability;
-<<<<<<< HEAD
-    if(probability<0.6)
-        return;
-    ROS_INFO("object_name: %s, xmin: %d, xmax: %d, ymin: %d, ymax: %d", object_name.c_str(), xmin, xmax, ymin, ymax );
-    object_name="bottle";
-=======
+    //if(probability<0.6)
+        //return;
+    //ROS_INFO("object_name: %s, xmin: %d, xmax: %d, ymin: %d, ymax: %d", object_name.c_str(), xmin, xmax, ymin, ymax );
+    //object_name="bottle";
     //ROS_INFO("object_name: %s, xmin: %d, xmax: %d, ymin: %d, ymax: %d, probability: %.2lf", object_name.c_str(), xmin, xmax, ymin, ymax, probability );
     if(probability<0.75)
         continue;
     else
         ROS_INFO("object_name: %s, xmin: %d, xmax: %d, ymin: %d, ymax: %d, probability: %.2lf", object_name.c_str(), xmin, xmax, ymin, ymax, probability );
->>>>>>> c6418f7e
 
     // -------------------ROI extraction------------------------------
     // Initialize container for inliers of the ROI
@@ -203,19 +194,11 @@
     for (int column(xmin); column<=xmax; column++){
       for (int row(ymin); row<=ymax; row++){
         // Pixel coordinates to pointcloud index
-<<<<<<< HEAD
         //int idxx= row*width+column;
         int idxx= row*width+column;
         std::cout<<"idxx"<<idxx<<std::endl;
         if(pcl_size>idxx)
             indices.push_back(idxx);
-=======
-        //int idx = row*width+column;
-        int idx = row*width+column;
-        //ROS_INFO("idx pcl: %d",idx );
-        if(idx < width*height)
-            indices.push_back(row*width+column);
->>>>>>> c6418f7e
       }
     }
     ROS_INFO("indices.size() = %d", indices.size());
@@ -228,12 +211,8 @@
     extract_roi.setIndices (inliers_roi);
     extract_roi.setNegative (false);
     extract_roi.filter (*cloud_filtered_roi);
-<<<<<<< HEAD
-    ROS_INFO("here-1.1");
     //extract_roi.filter (*cloud);
     //ROS_INFO("here-1.2");
-=======
->>>>>>> c6418f7e
     
     // ----------------------VoxelGrid----------------------------------
     // Perform the downsampling
@@ -295,11 +274,6 @@
     //extract_roi2.setNegative (false);
     //extract_roi2.filter (*cloud_filtered_sor);
   
-<<<<<<< HEAD
-
-  //ROS_INFO("here-2");
-=======
->>>>>>> c6418f7e
    //remove NaN points from the cloud
    pcl::PointCloud<pcl::PointXYZRGB>::Ptr nanfiltered_cloud (new pcl::PointCloud<pcl::PointXYZRGB>);
    std::vector<int> rindices;
@@ -374,11 +348,8 @@
   centroid_rel.point.x = centroid_out[0];
   centroid_rel.point.y = centroid_out[1];
   centroid_rel.point.z = centroid_out[2];
-<<<<<<< HEAD
-  ROS_INFO("rel-x: %.2lf, y: %.2lf, z: %.2lf",centroid_out[0], centroid_out[1],centroid_out[2]);
-=======
+  //ROS_INFO("rel-x: %.2lf, y: %.2lf, z: %.2lf",centroid_out[0], centroid_out[1],centroid_out[2]);
   //ROS_INFO(")
->>>>>>> c6418f7e
 
   
   lst->waitForTransform(input_cloud->header.frame_id, TARGET_FRAME, ros::Time(0), ros::Duration(2.0));
@@ -435,11 +406,8 @@
       
   // ---------------Store resultant cloud and centroid------------------
   if (object_name == "bottle"){
-<<<<<<< HEAD
      //pub_bottle_point.publish(centroid_rel);
-     ROS_INFO("bottle");
-=======
->>>>>>> c6418f7e
+     //ROS_INFO("bottle");
     *cloud_bottle += *cloud_filtered_sor;
     centroid_bottle_list.points.push_back(centroid_rel.point);
     bottle_poses.poses.push_back(object_pose.pose);
@@ -531,15 +499,12 @@
   // Initialize subscribers to darknet detection and pointcloud
   //message_filters::Subscriber<sensor_msgs::PointCloud2> sub_cloud(nh, "/hsrb/head_rgbd_sensor/depth_registered/rectified_points", 1);
   //message_filters::Subscriber<darknet_ros_msgs::BoundingBoxes> sub_box(nh, "/darknet_ros/bounding_boxes", 1);
-<<<<<<< HEAD
-  message_filters::Subscriber<darknet_ros_msgs::BoundingBoxes> sub_box(nh, "/retina_ros/bounding_boxes", 1);
+  //message_filters::Subscriber<darknet_ros_msgs::BoundingBoxes> sub_box(nh, "/retina_ros/bounding_boxes", 1);
   //message_filters::Subscriber<sensor_msgs::PointCloud2> sub_cloud(nh, "/lidar_points", 1);
-  message_filters::Subscriber<sensor_msgs::PointCloud2> sub_cloud(nh, "/pointcloud_transformer/output_pcl2", 1);
-=======
+  //message_filters::Subscriber<sensor_msgs::PointCloud2> sub_cloud(nh, "/pointcloud_transformer/output_pcl2", 1);
   //message_filters::Subscriber<sensor_msgs::PointCloud2> sub_cloud(nh, "/points2", 1);
   message_filters::Subscriber<darknet_ros_msgs::BoundingBoxes> sub_box(nh, DARKNET_TOPIC, 1);
   message_filters::Subscriber<sensor_msgs::PointCloud2> sub_cloud(nh, PCL_TOPIC, 1);
->>>>>>> c6418f7e
 
   // Initialize transform listener
   tf::TransformListener listener(ros::Duration(10));
@@ -553,11 +518,7 @@
   // Synchronize darknet detection with pointcloud
   typedef sync_policies::ApproximateTime<sensor_msgs::PointCloud2, darknet_ros_msgs::BoundingBoxes> MySyncPolicy;
   // ApproximateTime takes a queue size as its constructor argument, hence MySyncPolicy(10)
-<<<<<<< HEAD
-  Synchronizer<MySyncPolicy> sync(MySyncPolicy(150), sub_cloud, sub_box);
-=======
   Synchronizer<MySyncPolicy> sync(MySyncPolicy(100), sub_cloud, sub_box);
->>>>>>> c6418f7e
   sync.registerCallback(boost::bind(&cloud_cb, _1, _2));
 
   // Create a ROS publisher for the output point cloud
